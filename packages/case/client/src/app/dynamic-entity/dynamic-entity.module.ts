import { CommonModule } from '@angular/common'
import { NgModule } from '@angular/core'
import { ReactiveFormsModule } from '@angular/forms'

import { AppRoutingModule } from '../app-routing.module'
import { SettingsService } from '../services/settings.service'
import { DynamicEntityCreateEditComponent } from './components/dynamic-entity-create-edit/dynamic-entity-create-edit.component'
import { DynamicEntityDetailComponent } from './components/dynamic-entity-detail/dynamic-entity-detail.component'
import { DynamicEntityListComponent } from './components/dynamic-entity-list/dynamic-entity-list.component'
import { FilterComponent } from './filters/filter.component'
import { BooleanInputComponent } from './inputs/boolean-input/boolean-input.component'
import { CurrencyInputComponent } from './inputs/currency-input/currency-input.component'
import { DateInputComponent } from './inputs/date-input/date-input.component'
import { EmailInputComponent } from './inputs/email-input/email-input.component'
import { InputComponent } from './inputs/input.component'
import { MultiSelectInputComponent } from './inputs/multi-select-input/multi-select-input.component'
import { NumberInputComponent } from './inputs/number-input/number-input.component'
import { SelectInputComponent } from './inputs/select-input/select-input.component'
import { TextAreaInputComponent } from './inputs/text-area-input/text-area-input.component'
import { TextInputComponent } from './inputs/text-input/text-input.component'
import { BooleanYieldComponent } from './yields/boolean-yield/boolean-yield.component'
import { CurrencyYieldComponent } from './yields/currency-yield/currency-yield.component'
import { DateYieldComponent } from './yields/date-yield/date-yield.component'
import { EmailYieldComponent } from './yields/email-yield/email-yield.component'
<<<<<<< HEAD
import { TruncatePipe } from '../pipes/truncate.pipe'
=======
import { NumberYieldComponent } from './yields/number-yield/number-yield.component'
import { RelationYieldComponent } from './yields/relation-yield/relation-yield.component'
import { TextYieldComponent } from './yields/text-yield/text-yield.component'
import { YieldComponent } from './yields/yield.component'
>>>>>>> 6b646531

@NgModule({
  declarations: [
    DynamicEntityCreateEditComponent,
    DynamicEntityDetailComponent,
    DynamicEntityListComponent,
    SelectInputComponent,
    RelationYieldComponent,
    TextYieldComponent,
    YieldComponent,
    NumberYieldComponent,
    NumberInputComponent,
    TextAreaInputComponent,
    InputComponent,
    TextInputComponent,
    CurrencyInputComponent,
    DateInputComponent,
    BooleanInputComponent,
    EmailInputComponent,
    BooleanYieldComponent,
    CurrencyYieldComponent,
    DateYieldComponent,
    EmailYieldComponent,
<<<<<<< HEAD
    TruncatePipe
=======
    FilterComponent,
    MultiSelectInputComponent
>>>>>>> 6b646531
  ],
  imports: [CommonModule, AppRoutingModule, ReactiveFormsModule],
  providers: [SettingsService]
})
export class DynamicEntityModule {}<|MERGE_RESOLUTION|>--- conflicted
+++ resolved
@@ -3,6 +3,7 @@
 import { ReactiveFormsModule } from '@angular/forms'
 
 import { AppRoutingModule } from '../app-routing.module'
+import { TruncatePipe } from '../pipes/truncate.pipe'
 import { SettingsService } from '../services/settings.service'
 import { DynamicEntityCreateEditComponent } from './components/dynamic-entity-create-edit/dynamic-entity-create-edit.component'
 import { DynamicEntityDetailComponent } from './components/dynamic-entity-detail/dynamic-entity-detail.component'
@@ -22,14 +23,10 @@
 import { CurrencyYieldComponent } from './yields/currency-yield/currency-yield.component'
 import { DateYieldComponent } from './yields/date-yield/date-yield.component'
 import { EmailYieldComponent } from './yields/email-yield/email-yield.component'
-<<<<<<< HEAD
-import { TruncatePipe } from '../pipes/truncate.pipe'
-=======
 import { NumberYieldComponent } from './yields/number-yield/number-yield.component'
 import { RelationYieldComponent } from './yields/relation-yield/relation-yield.component'
 import { TextYieldComponent } from './yields/text-yield/text-yield.component'
 import { YieldComponent } from './yields/yield.component'
->>>>>>> 6b646531
 
 @NgModule({
   declarations: [
@@ -53,12 +50,9 @@
     CurrencyYieldComponent,
     DateYieldComponent,
     EmailYieldComponent,
-<<<<<<< HEAD
-    TruncatePipe
-=======
+    TruncatePipe,
     FilterComponent,
     MultiSelectInputComponent
->>>>>>> 6b646531
   ],
   imports: [CommonModule, AppRoutingModule, ReactiveFormsModule],
   providers: [SettingsService]
