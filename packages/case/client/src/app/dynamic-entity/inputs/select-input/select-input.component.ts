import { Component, EventEmitter, Input, OnInit, Output } from '@angular/core'
import { FormBuilder, FormGroup } from '@angular/forms'
import { EntityDescription } from '~shared/interfaces/entity-description.interface'
import { PropertyDescription } from '~shared/interfaces/property-description.interface'
import { SelectOption } from '~shared/interfaces/select-option.interface'

import { SettingsService } from '../../../services/settings.service'
import { DynamicEntityService } from '../../dynamic-entity.service'

@Component({
  selector: 'app-select-input',
<<<<<<< HEAD
  template: `<select class="select" (change)="onChange($event)">
    <option value="">Select {{ prop.label }}</option>
    <option *ngFor="let option of options" [value]="option.id">
      {{ option.label }}
    </option>
  </select>`,
=======
  template: `
    <div [formGroup]="form">
      <select
        class="select"
        (change)="onChange($event)"
        formControlName="select"
      >
        <option value="">Select {{ prop.label }}</option>
        <option *ngFor="let option of options" [value]="option.id">
          {{ option.label }}
        </option>
      </select>
    </div>
  `,
>>>>>>> 14bb470e
  styleUrls: ['./select-input.component.scss']
})
export class SelectInputComponent implements OnInit {
  @Input() prop: PropertyDescription
  @Input() value: { id: number }

  @Output() valueChanged: EventEmitter<number> = new EventEmitter()

  // We use reactive forms here because we need to set the value of the select for edit views.
  form: FormGroup = this.formBuilder.group({
    select: null
  })

  entityDescription: EntityDescription
  options: SelectOption[]

  constructor(
    private settingsService: SettingsService,
    private dynamicEntityService: DynamicEntityService,
    private formBuilder: FormBuilder
  ) {}

  ngOnInit(): void {
    this.settingsService.loadSettings().subscribe(async (res) => {
      this.entityDescription = res.entities.find(
        (entity: EntityDescription) =>
          entity.className === this.prop.options.entityName
      )

      this.options = await this.dynamicEntityService.listSelectOptions(
        this.entityDescription.definition.slug
      )

      if (this.value) {
        this.form.patchValue({
          select: this.value.id
        })
      }
    })
  }

  onChange(event: any): void {
    this.valueChanged.emit(event.target.value)
  }
}<|MERGE_RESOLUTION|>--- conflicted
+++ resolved
@@ -9,14 +9,6 @@
 
 @Component({
   selector: 'app-select-input',
-<<<<<<< HEAD
-  template: `<select class="select" (change)="onChange($event)">
-    <option value="">Select {{ prop.label }}</option>
-    <option *ngFor="let option of options" [value]="option.id">
-      {{ option.label }}
-    </option>
-  </select>`,
-=======
   template: `
     <div [formGroup]="form">
       <select
@@ -31,7 +23,6 @@
       </select>
     </div>
   `,
->>>>>>> 14bb470e
   styleUrls: ['./select-input.component.scss']
 })
 export class SelectInputComponent implements OnInit {
