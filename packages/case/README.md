## CASE

## Contribute (client app)

To run the client app on `http://localhost:4200`:

```bash
cd packages/case/client
npm install
ng serve --configuration=contribution
```

## Contribute (server app)

```bash
cd packages/case/server
<<<<<<< HEAD
npm i
=======
npm install
>>>>>>> 8d63a875
npm run start:dev

# Seed in dev mode
npm run seed:dev
```

The folder `packages/case/server/src/_contribution-root` replicates the app root folder of the `CASE Starter` repo.

## Contribute (work from starter)

Using `npm link` you can link your `/node_modules/@casejs/case` to the `dist` folder in your project made with CASE starter.

```
cd server/dist

# may require sudo
npm link
```

Then go to your case starter project and run

```
npm link @casejs/case
npm start
```

## Publish

Update the version number in `package.json` and run:

```
npm run build
cd server/dist
npm publish

# For beta versions
npm publish --tag beta
```<|MERGE_RESOLUTION|>--- conflicted
+++ resolved
@@ -14,11 +14,7 @@
 
 ```bash
 cd packages/case/server
-<<<<<<< HEAD
-npm i
-=======
 npm install
->>>>>>> 8d63a875
 npm run start:dev
 
 # Seed in dev mode
