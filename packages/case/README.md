## CASE

<<<<<<< HEAD
## Develop

```
# From packages/case/server
npm run start:dev

# Seed in dev mode
npm run seed:dev
```

You can put your temporary entities in `packages/case/server/entities`
=======
## Contribute (client app)

To run the client app on `http://localhost:4200`:

```bash
cd packages/case/client
npm install
ng serve --configuration=contribution
```

Then go somewhere and install and start a CASE app to have the server version:

```
npx @casejs/create-case-app@latest my-case-app next
```
>>>>>>> 5e308524

## Publish

Update the version number in `package.json` and run:

```
npm run build
npm publish
```<|MERGE_RESOLUTION|>--- conflicted
+++ resolved
@@ -1,18 +1,5 @@
 ## CASE
 
-<<<<<<< HEAD
-## Develop
-
-```
-# From packages/case/server
-npm run start:dev
-
-# Seed in dev mode
-npm run seed:dev
-```
-
-You can put your temporary entities in `packages/case/server/entities`
-=======
 ## Contribute (client app)
 
 To run the client app on `http://localhost:4200`:
@@ -28,7 +15,18 @@
 ```
 npx @casejs/create-case-app@latest my-case-app next
 ```
->>>>>>> 5e308524
+
+## Contribute (server app)
+
+```
+# From packages/case/server
+npm run start:dev
+
+# Seed in dev mode
+npm run seed:dev
+```
+
+You can put your temporary entities in `packages/case/server/entities`
 
 ## Publish
 
