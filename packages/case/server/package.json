--- conflicted
+++ resolved
@@ -23,11 +23,8 @@
     "bluebird": "^3.7.2",
     "chalk": "^4.1.2",
     "cli-table": "^0.3.11",
-<<<<<<< HEAD
-=======
     "connect-livereload": "^0.6.1",
     "livereload": "^0.9.3",
->>>>>>> bb53c68c
     "reflect-metadata": "^0.1.13",
     "rimraf": "^3.0.2",
     "rxjs": "^7.2.0",
