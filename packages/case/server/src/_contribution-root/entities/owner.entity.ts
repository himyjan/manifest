--- conflicted
+++ resolved
@@ -1,7 +1,4 @@
-<<<<<<< HEAD
-=======
 import { IsBoolean, IsEmail, IsNotEmpty, Min } from 'class-validator'
->>>>>>> a6cc7a6b
 import { PropType } from '../../../../shared/enums/prop-type.enum'
 import { BaseEntity } from '../../core-entities/base-entity'
 import { Entity } from '../../crud/decorators/entity.decorator'
