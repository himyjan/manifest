--- conflicted
+++ resolved
@@ -24,7 +24,6 @@
 const navLinks = [
   { href: '/', label: 'Home' },
   { href: '/blocks', label: 'Blocks' },
-  { href: '/social-cards', label: 'Social Cards' },
   { href: 'https://manifest.build', label: 'MCP App Generator', external: true }
 ]
 
@@ -265,20 +264,10 @@
                   rel={link.external ? 'noopener noreferrer' : undefined}
                   className={cn(
                     'px-3 py-1.5 text-sm rounded-md transition-colors inline-flex items-center gap-1.5',
-<<<<<<< HEAD
                     pathname === link.href ||
                       (link.href === '/blocks' && isBlocksPage)
                       ? 'bg-muted text-foreground font-medium'
                       : 'text-foreground/70 hover:text-foreground hover:bg-muted/50'
-=======
-                    link.disabled
-                      ? 'text-muted-foreground/70 cursor-not-allowed pointer-events-none'
-                      : pathname === link.href ||
-                          (link.href === '/blocks' && isBlocksPage) ||
-                          (link.href === '/social-cards' && isSocialCardsPage)
-                        ? 'bg-muted text-foreground font-medium'
-                        : 'text-foreground/70 hover:text-foreground hover:bg-muted/50'
->>>>>>> 6dbf332c
                   )}
                 >
                   {link.label}
