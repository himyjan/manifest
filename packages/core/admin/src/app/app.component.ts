--- conflicted
+++ resolved
@@ -39,12 +39,7 @@
         window.scrollTo(0, 0)
         this.isLogin =
           routeChanged.url.includes('/auth/login') ||
-<<<<<<< HEAD
-          routeChanged.url.includes('/auth/welcome') ||
-          routeChanged.url.includes('/onboarding')
-=======
           routeChanged.url.includes('/auth/welcome')
->>>>>>> 5a8dbfeb
       }
     })
 
